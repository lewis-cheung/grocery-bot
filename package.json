--- conflicted
+++ resolved
@@ -1,11 +1,6 @@
 {
-<<<<<<< HEAD
   "name": "grocery-bot",
   "version": "0.0.1",
-=======
-  "name": "telegram-commander-starter",
-  "version": "1.3.0",
->>>>>>> 6f41b3e1
   "main": "index.js",
   "type": "module",
   "scripts": {
