--- conflicted
+++ resolved
@@ -1,22 +1,12 @@
 {
-<<<<<<< HEAD
   "name": "grocery-bot",
   "version": "0.0.1",
-=======
-  "name": "telegram-commander-starter",
-  "version": "1.2.0",
->>>>>>> 63d8fdb1
   "main": "index.js",
   "type": "module",
   "scripts": {
     "start": "node index.js --require=suppress-experimental-warnings",
-<<<<<<< HEAD
-    "pm2:start": "pm2 start ecosystem.config.cjs --only grocery-bot",
-    "pm2:dev": "pm2 start ecosystem.config.cjs --only grocery-bot-dev",
-=======
     "pm2:start": "pm2 restart ecosystem.config.cjs --only telegram-commander-starter",
     "pm2:dev": "pm2 restart ecosystem.config.cjs --only telegram-commander-starter-dev",
->>>>>>> 63d8fdb1
     "pm2:stop": "pm2 stop ecosystem.config.cjs",
     "test": "node --experimental-vm-modules node_modules/jest/bin/jest.js"
   },
