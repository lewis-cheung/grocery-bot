appName: grocery-bot
env: development
logDir: ./logs

telegram:
  token: dummy # Telegram bot token, get it from @BotFather
  whitelistedChatIds: # Only ids listed here are allowed to call the commands. Omit this if you want to allow all.
    - 1234567890
    - -4234567891
  notiChatIds: # Chat ids to send notifications (e.g. errors).
    - 1234567890

mongo:
<<<<<<< HEAD
  uri: mongodb://localhost:27017
  dbName: grocery-bot-dev
  user: db-user
  password: db-password
=======
  fullUri: mongodb+srv://user:pass@dev-cluster.abcde.mongodb.net
  dbName: dev-db
>>>>>>> 63d8fdb1
<|MERGE_RESOLUTION|>--- conflicted
+++ resolved
@@ -11,12 +11,5 @@
     - 1234567890
 
 mongo:
-<<<<<<< HEAD
-  uri: mongodb://localhost:27017
-  dbName: grocery-bot-dev
-  user: db-user
-  password: db-password
-=======
   fullUri: mongodb+srv://user:pass@dev-cluster.abcde.mongodb.net
-  dbName: dev-db
->>>>>>> 63d8fdb1
+  dbName: grocery-bot-dev